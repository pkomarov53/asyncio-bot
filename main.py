--- conflicted
+++ resolved
@@ -11,11 +11,6 @@
 # Настройка логирования
 logging.basicConfig(level=logging.INFO, format='%(asctime)s - %(levelname)s - %(message)s')
 
-<<<<<<< HEAD
-# Замените YOUR_TOKEN_HERE на ваш актуальный токен
-=======
-# Bot token (replace with your actual token)
->>>>>>> 7958fad2
 TOKEN = ""
 
 bot = Bot(token=TOKEN)
